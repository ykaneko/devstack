--- conflicted
+++ resolved
@@ -145,14 +145,9 @@
 # Make sure that base requirements are installed
 cp /etc/resolv.conf $COPY_DIR/etc/resolv.conf
 chroot $COPY_DIR apt-get update
-<<<<<<< HEAD
-chroot $COPY_DIR apt-get install -y --download-only `cat files/apts/* | cut -d\# -f1`
-chroot $COPY_DIR apt-get install -y --force-yes `cat files/apts/general`
-=======
 chroot $COPY_DIR apt-get install -y --download-only `cat files/apts/* | grep NOPRIME | cut -d\# -f1`
 chroot $COPY_DIR apt-get install -y --force-yes `cat files/apts/* | grep -v NOPRIME | cut -d\# -f1`
 chroot $COPY_DIR pip install `cat files/pips/*`
->>>>>>> ca2c047b
 
 # Clean out code repos if directed to do so
 if [ "$CLEAN" = "1" ]; then
