--- conflicted
+++ resolved
@@ -8,19 +8,10 @@
 # commented out so devstack logs to stdout
 # log_file = %DEST%/keystone/keystone.log
 
-<<<<<<< HEAD
-# Dictionary Maps every service to a header.Missing services would get header
-# X_(SERVICE_NAME) Key => Service Name, Value => Header Name
-service_header_mappings = {
-	'nova' : 'X-Server-Management-Url',
-	'swift' : 'X-Storage-Url',
-	'cdn' : 'X-CDN-Management-Url'}
-=======
 # ================= Syslog Options ============================
 # Send logs to syslog (/dev/log) instead of to file specified
 # by `log-file`
 use_syslog = False
->>>>>>> 258c95de
 
 # Facility to use. If unset defaults to LOG_USER.
 # syslog_log_facility = LOG_LOCAL0
@@ -60,16 +51,6 @@
 [filter:json_body]
 paste.filter_factory = keystone.middleware:JsonBodyMiddleware.factory
 
-<<<<<<< HEAD
-#Role that allows to perform admin operations.
-keystone_admin_role = admin
-
-#Role that allows to perform service admin operations.
-keystone_service_admin_role = KeystoneServiceAdmin
-
-#Tells whether password user need to be hashed in the backend
-hash_password = True
-=======
 [filter:crud_extension]
 paste.filter_factory = keystone.contrib.admin_crud:CrudExtension.factory
 
@@ -78,7 +59,6 @@
 
 [app:public_service]
 paste.app_factory = keystone.service:public_app_factory
->>>>>>> 258c95de
 
 [app:admin_service]
 paste.app_factory = keystone.service:admin_app_factory
